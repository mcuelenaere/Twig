* 1.7.0 (2012-XX-XX)

<<<<<<< HEAD
 * added an error when defining two blocks with the same name in a template
=======
 * added the preserve_safety option for filters
>>>>>>> 0cbf5a00
 * fixed a PHP notice when trying to access a key on a non-object/array variable
 * enhanced error reporting when the template file is an instance of SplFileInfo
 * added Twig_Environment::mergeGlobals()
 * added compilation checks to avoid misuses of the sandbox tag
 * fixed filesystem loader freshness logic for high traffic websites
 * fixed random function when charset is null

* 1.6.5 (2012-04-11)

 * fixed a regression when a template only extends another one without defining any blocks

* 1.6.4 (2012-04-02)

 * fixed PHP notice in Twig_Error::guessTemplateLine() introduced in 1.6.3
 * fixed performance when compiling large files
 * optimized parent template creation when the template does not use dynamic inheritance

* 1.6.3 (2012-03-22)

 * fixed usage of Z_ADDREF_P for PHP 5.2 in the C extension
 * fixed compilation of numeric values used in templates when using a locale where the decimal separator is not a dot
 * made the strategy used to guess the real template file name and line number in exception messages much faster and more accurate

* 1.6.2 (2012-03-18)

 * fixed sandbox mode when used with inheritance
 * added preserveKeys support for the slice filter
 * fixed the date filter when a DateTime instance is passed with a specific timezone
 * added a trim filter

* 1.6.1 (2012-02-29)

 * fixed Twig C extension
 * removed the creation of Twig_Markup instances when not needed
 * added a way to set the default global timezone for dates
 * fixed the slice filter on strings when the length is not specified
 * fixed the creation of the cache directory in case of a race condition

* 1.6.0 (2012-02-04)

 * fixed raw blocks when used with the whitespace trim option
 * made a speed optimization to macro calls when imported via the "from" tag
 * fixed globals, parsers, visitors, filters, tests, and functions management in Twig_Environment when a new one or new extension is added
 * fixed the attribute function when passing arguments
 * added slice notation support for the [] operator (syntactic sugar for the slice operator)
 * added a slice filter
 * added string support for the reverse filter
 * fixed the empty test and the length filter for Twig_Markup instances
 * added a date function to ease date comparison
 * fixed unary operators precedence
 * added recursive parsing support in the parser
 * added string and integer handling for the random function

* 1.5.1 (2012-01-05)

 * fixed a regression when parsing strings

* 1.5.0 (2012-01-04)

 * added Traversable objects support for the join filter

* 1.5.0-RC2 (2011-12-30)

 * added a way to set the default global date interval format
 * fixed the date filter for DateInterval instances (setTimezone() does not exist for them)
 * refactored Twig_Template::display() to ease its extension
 * added a number_format filter

* 1.5.0-RC1 (2011-12-26)

 * removed the need to quote hash keys
 * allowed hash keys to be any expression
 * added a do tag
 * added a flush tag
 * added support for dynamically named filters and functions
 * added a dump function to help debugging templates
 * added a nl2br filter
 * added a random function
 * added a way to change the default format for the date filter
 * fixed the lexer when an operator ending with a letter ends a line
 * added string interpolation support
 * enhanced exceptions for unknown filters, functions, tests, and tags

* 1.4.0 (2011-12-07)

 * fixed lexer when using big numbers (> PHP_INT_MAX)
 * added missing preserveKeys argument to the reverse filter
 * fixed macros containing filter tag calls

* 1.4.0-RC2 (2011-11-27)

 * removed usage of Reflection in Twig_Template::getAttribute()
 * added a C extension that can optionally replace Twig_Template::getAttribute()
 * added negative timestamp support to the date filter

* 1.4.0-RC1 (2011-11-20)

 * optimized variable access when using PHP 5.4
 * changed the precedence of the .. operator to be more consistent with languages that implements such a feature like Ruby
 * added an Exception to Twig_Loader_Array::isFresh() method when the template does not exist to be consistent with other loaders
 * added Twig_Function_Node to allow more complex functions to have their own Node class
 * added Twig_Filter_Node to allow more complex filters to have their own Node class
 * added Twig_Test_Node to allow more complex tests to have their own Node class
 * added a better error message when a template is empty but contain a BOM
 * fixed "in" operator for empty strings
 * fixed the "defined" test and the "default" filter (now works with more than one call (foo.bar.foo) and for both values of the strict_variables option)
 * changed the way extensions are loaded (addFilter/addFunction/addGlobal/addTest/addNodeVisitor/addTokenParser/addExtension can now be called in any order)
 * added Twig_Environment::display()
 * made the escape filter smarter when the encoding is not supported by PHP
 * added a convert_encoding filter
 * moved all node manipulations outside the compile() Node method
 * made several speed optimizations

* 1.3.0 (2011-10-08)

no changes

* 1.3.0-RC1 (2011-10-04)

 * added an optimization for the parent() function
 * added cache reloading when auto_reload is true and an extension has been modified
 * added the possibility to force the escaping of a string already marked as safe (instance of Twig_Markup)
 * allowed empty templates to be used as traits
 * added traits support for the "parent" function

* 1.2.0 (2011-09-13)

no changes

* 1.2.0-RC1 (2011-09-10)

 * enhanced the exception when a tag remains unclosed
 * added support for empty Countable objects for the "empty" test
 * fixed algorithm that determines if a template using inheritance is valid (no output between block definitions)
 * added better support for encoding problems when escaping a string (available as of PHP 5.4)
 * added a way to ignore a missing template when using the "include" tag ({% include "foo" ignore missing %})
 * added support for an array of templates to the "include" and "extends" tags ({% include ['foo', 'bar'] %})
 * added support for bitwise operators in expressions
 * added the "attribute" function to allow getting dynamic attributes on variables
 * added Twig_Loader_Chain
 * added Twig_Loader_Array::setTemplate()
 * added an optimization for the set tag when used to capture a large chunk of static text
 * changed name regex to match PHP one "[a-zA-Z_\x7f-\xff][a-zA-Z0-9_\x7f-\xff]*" (works for blocks, tags, functions, filters, and macros)
 * removed the possibility to use the "extends" tag from a block
 * added "if" modifier support to "for" loops

* 1.1.2 (2011-07-30)

 * fixed json_encode filter on PHP 5.2
 * fixed regression introduced in 1.1.1 ({{ block(foo|lower) }})
 * fixed inheritance when using conditional parents
 * fixed compilation of templates when the body of a child template is not empty
 * fixed output when a macro throws an exception
 * fixed a parsing problem when a large chunk of text is enclosed in a comment tag
 * added PHPDoc for all Token parsers and Core extension functions

* 1.1.1 (2011-07-17)

 * added a performance optimization in the Optimizer (also helps to lower the number of nested level calls)
 * made some performance improvement for some edge cases

* 1.1.0 (2011-06-28)

 * fixed json_encode filter

* 1.1.0-RC3 (2011-06-24)

 * fixed method case-sensitivity when using the sandbox mode
 * added timezone support for the date filter
 * fixed possible security problems with NUL bytes

* 1.1.0-RC2 (2011-06-16)

 * added an exception when the template passed to "use" is not a string
 * made 'a.b is defined' not throw an exception if a is not defined (in strict mode)
 * added {% line \d+ %} directive

* 1.1.0-RC1 (2011-05-28)

Flush your cache after upgrading.

 * fixed date filter when using a timestamp
 * fixed the defined test for some cases
 * fixed a parsing problem when a large chunk of text is enclosed in a raw tag
 * added support for horizontal reuse of template blocks (see docs for more information)
 * added whitespace control modifier to all tags (see docs for more information)
 * added null as an alias for none (the null test is also an alias for the none test now)
 * made TRUE, FALSE, NONE equivalent to their lowercase counterparts
 * wrapped all compilation and runtime exceptions with Twig_Error_Runtime and added logic to guess the template name and line
 * moved display() method to Twig_Template (generated templates should now use doDisplay() instead)

* 1.0.0 (2011-03-27)

 * fixed output when using mbstring
 * fixed duplicate call of methods when using the sandbox
 * made the charset configurable for the escape filter

* 1.0.0-RC2 (2011-02-21)

 * changed the way {% set %} works when capturing (the content is now marked as safe)
 * added support for macro name in the endmacro tag
 * make Twig_Error compatible with PHP 5.3.0 >
 * fixed an infinite loop on some Windows configurations
 * fixed the "length" filter for numbers
 * fixed Template::getAttribute() as properties in PHP are case sensitive
 * removed coupling between Twig_Node and Twig_Template
 * fixed the ternary operator precedence rule

* 1.0.0-RC1 (2011-01-09)

Backward incompatibilities:

 * the "items" filter, which has been deprecated for quite a long time now, has been removed
 * the "range" filter has been converted to a function: 0|range(10) -> range(0, 10)
 * the "constant" filter has been converted to a function: {{ some_date|date('DATE_W3C'|constant) }} -> {{ some_date|date(constant('DATE_W3C')) }}
 * the "cycle" filter has been converted to a function: {{ ['odd', 'even']|cycle(i) }} -> {{ cycle(['odd', 'even'], i) }}
 * the "for" tag does not support "joined by" anymore
 * the "autoescape" first argument is now "true"/"false" (instead of "on"/"off")
 * the "parent" tag has been replaced by a "parent" function ({{ parent() }} instead of {% parent %})
 * the "display" tag has been replaced by a "block" function ({{ block('title') }} instead of {% display title %})
 * removed the grammar and simple token parser (moved to the Twig Extensions repository)

Changes:

 * added "needs_context" option for filters and functions (the context is then passed as a first argument)
 * added global variables support
 * made macros return their value instead of echoing directly (fixes calling a macro in sandbox mode)
 * added the "from" tag to import macros as functions
 * added support for functions (a function is just syntactic sugar for a getAttribute() call)
 * made macros callable when sandbox mode is enabled
 * added an exception when a macro uses a reserved name
 * the "default" filter now uses the "empty" test instead of just checking for null
 * added the "empty" test

* 0.9.10 (2010-12-16)

Backward incompatibilities:

 * The Escaper extension is enabled by default, which means that all displayed
   variables are now automatically escaped. You can revert to the previous
   behavior by removing the extension via $env->removeExtension('escaper')
   or just set the 'autoescape' option to 'false'.
 * removed the "without loop" attribute for the "for" tag (not needed anymore
   as the Optimizer take care of that for most cases)
 * arrays and hashes have now a different syntax
     * arrays keep the same syntax with square brackets: [1, 2]
     * hashes now use curly braces (["a": "b"] should now be written as {"a": "b"})
     * support for "arrays with keys" and "hashes without keys" is not supported anymore ([1, "foo": "bar"] or {"foo": "bar", 1})
 * the i18n extension is now part of the Twig Extensions repository

Changes:

 * added the merge filter
 * removed 'is_escaper' option for filters (a left over from the previous version) -- you must use 'is_safe' now instead
 * fixed usage of operators as method names (like is, in, and not)
 * changed the order of execution for node visitors
 * fixed default() filter behavior when used with strict_variables set to on
 * fixed filesystem loader compatibility with PHAR files
 * enhanced error messages when an unexpected token is parsed in an expression
 * fixed filename not being added to syntax error messages
 * added the autoescape option to enable/disable autoescaping
 * removed the newline after a comment (mimicks PHP behavior)
 * added a syntax error exception when parent block is used on a template that does not extend another one
 * made the Escaper extension enabled by default
 * fixed sandbox extension when used with auto output escaping
 * fixed escaper when wrapping a Twig_Node_Print (the original class must be preserved)
 * added an Optimizer extension (enabled by default; optimizes "for" loops and "raw" filters)
 * added priority to node visitors

* 0.9.9 (2010-11-28)

Backward incompatibilities:
 * the self special variable has been renamed to _self
 * the odd and even filters are now tests:
     {{ foo|odd }} must now be written {{ foo is odd }}
 * the "safe" filter has been renamed to "raw"
 * in Node classes,
        sub-nodes are now accessed via getNode() (instead of property access)
        attributes via getAttribute() (instead of array access)
 * the urlencode filter had been renamed to url_encode
 * the include tag now merges the passed variables with the current context by default
   (the old behavior is still possible by adding the "only" keyword)
 * moved Exceptions to Twig_Error_* (Twig_SyntaxError/Twig_RuntimeError are now Twig_Error_Syntax/Twig_Error_Runtime)
 * removed support for {{ 1 < i < 3 }} (use {{ i > 1 and i < 3 }} instead)
 * the "in" filter has been removed ({{ a|in(b) }} should now be written {{ a in b }})

Changes:
 * added file and line to Twig_Error_Runtime exceptions thrown from Twig_Template
 * changed trans tag to accept any variable for the plural count
 * fixed sandbox mode (__toString() method check was not enforced if called implicitly from complex statements)
 * added the ** (power) operator
 * changed the algorithm used for parsing expressions
 * added the spaceless tag
 * removed trim_blocks option
 * added support for is*() methods for attributes (foo.bar now looks for foo->getBar() or foo->isBar())
 * changed all exceptions to extend Twig_Error
 * fixed unary expressions ({{ not(1 or 0) }})
 * fixed child templates (with an extend tag) that uses one or more imports
 * added support for {{ 1 not in [2, 3] }} (more readable than the current {{ not (1 in [2, 3]) }})
 * escaping has been rewritten
 * the implementation of template inheritance has been rewritten
   (blocks can now be called individually and still work with inheritance)
 * fixed error handling for if tag when a syntax error occurs within a subparse process
 * added a way to implement custom logic for resolving token parsers given a tag name
 * fixed js escaper to be stricter (now uses a whilelist-based js escaper)
 * added the following filers: "constant", "trans", "replace", "json_encode"
 * added a "constant" test
 * fixed objects with __toString() not being autoescaped
 * fixed subscript expressions when calling __call() (methods now keep the case)
 * added "test" feature (accessible via the "is" operator)
 * removed the debug tag (should be done in an extension)
 * fixed trans tag when no vars are used in plural form
 * fixed race condition when writing template cache
 * added the special _charset variable to reference the current charset
 * added the special _context variable to reference the current context
 * renamed self to _self (to avoid conflict)
 * fixed Twig_Template::getAttribute() for protected properties

* 0.9.8 (2010-06-28)

Backward incompatibilities:
 * the trans tag plural count is now attached to the plural tag:
    old: `{% trans count %}...{% plural %}...{% endtrans %}`
    new: `{% trans %}...{% plural count %}...{% endtrans %}`

 * added a way to translate strings coming from a variable ({% trans var %})
 * fixed trans tag when used with the Escaper extension
 * fixed default cache umask
 * removed Twig_Template instances from the debug tag output
 * fixed objects with __isset() defined
 * fixed set tag when used with a capture
 * fixed type hinting for Twig_Environment::addFilter() method

* 0.9.7 (2010-06-12)

Backward incompatibilities:
 * changed 'as' to '=' for the set tag ({% set title as "Title" %} must now be {% set title = "Title" %})
 * removed the sandboxed attribute of the include tag (use the new sandbox tag instead)
 * refactored the Node system (if you have custom nodes, you will have to update them to use the new API)

 * added self as a special variable that refers to the current template (useful for importing macros from the current template)
 * added Twig_Template instance support to the include tag
 * added support for dynamic and conditional inheritance ({% extends some_var %} and {% extends standalone ? "minimum" : "base" %})
 * added a grammar sub-framework to ease the creation of custom tags
 * fixed the for tag for large arrays (some loop variables are now only available for arrays and objects that implement the Countable interface)
 * removed the Twig_Resource::resolveMissingFilter() method
 * fixed the filter tag which did not apply filtering to included files
 * added a bunch of unit tests
 * added a bunch of phpdoc
 * added a sandbox tag in the sandbox extension
 * changed the date filter to support any date format supported by DateTime
 * added strict_variable setting to throw an exception when an invalid variable is used in a template (disabled by default)
 * added the lexer, parser, and compiler as arguments to the Twig_Environment constructor
 * changed the cache option to only accepts an explicit path to a cache directory or false
 * added a way to add token parsers, filters, and visitors without creating an extension
 * added three interfaces: Twig_NodeInterface, Twig_TokenParserInterface, and Twig_FilterInterface
 * changed the generated code to match the new coding standards
 * fixed sandbox mode (__toString() method check was not enforced if called implicitly from a simple statement like {{ article }})
 * added an exception when a child template has a non-empty body (as it is always ignored when rendering)

* 0.9.6 (2010-05-12)

 * fixed variables defined outside a loop and for which the value changes in a for loop
 * fixed the test suite for PHP 5.2 and older versions of PHPUnit
 * added support for __call() in expression resolution
 * fixed node visiting for macros (macros are now visited by visitors as any other node)
 * fixed nested block definitions with a parent call (rarely useful but nonetheless supported now)
 * added the cycle filter
 * fixed the Lexer when mbstring.func_overload is used with an mbstring.internal_encoding different from ASCII
 * added a long-syntax for the set tag ({% set foo %}...{% endset %})
 * unit tests are now powered by PHPUnit
 * added support for gettext via the `i18n` extension
 * fixed twig_capitalize_string_filter() and fixed twig_length_filter() when used with UTF-8 values
 * added a more useful exception if an if tag is not closed properly
 * added support for escaping strategy in the autoescape tag
 * fixed lexer when a template has a big chunk of text between/in a block

* 0.9.5 (2010-01-20)

As for any new release, don't forget to remove all cached templates after
upgrading.

If you have defined custom filters, you MUST upgrade them for this release. To
upgrade, replace "array" with "new Twig_Filter_Function", and replace the
environment constant by the "needs_environment" option:

  // before
  'even'   => array('twig_is_even_filter', false),
  'escape' => array('twig_escape_filter', true),

  // after
  'even'   => new Twig_Filter_Function('twig_is_even_filter'),
  'escape' => new Twig_Filter_Function('twig_escape_filter', array('needs_environment' => true)),

If you have created NodeTransformer classes, you will need to upgrade them to
the new interface (please note that the interface is not yet considered
stable).

 * fixed list nodes that did not extend the Twig_NodeListInterface
 * added the "without loop" option to the for tag (it disables the generation of the loop variable)
 * refactored node transformers to node visitors
 * fixed automatic-escaping for blocks
 * added a way to specify variables to pass to an included template
 * changed the automatic-escaping rules to be more sensible and more configurable in custom filters (the documentation lists all the rules)
 * improved the filter system to allow object methods to be used as filters
 * changed the Array and String loaders to actually make use of the cache mechanism
 * included the default filter function definitions in the extension class files directly (Core, Escaper)
 * added the // operator (like the floor() PHP function)
 * added the .. operator (as a syntactic sugar for the range filter when the step is 1)
 * added the in operator (as a syntactic sugar for the in filter)
 * added the following filters in the Core extension: in, range
 * added support for arrays (same behavior as in PHP, a mix between lists and dictionaries, arrays and hashes)
 * enhanced some error messages to provide better feedback in case of parsing errors

* 0.9.4 (2009-12-02)

If you have custom loaders, you MUST upgrade them for this release: The
Twig_Loader base class has been removed, and the Twig_LoaderInterface has also
been changed (see the source code for more information or the documentation).

 * added support for DateTime instances for the date filter
 * fixed loop.last when the array only has one item
 * made it possible to insert newlines in tag and variable blocks
 * fixed a bug when a literal '\n' were present in a template text
 * fixed bug when the filename of a template contains */
 * refactored loaders

* 0.9.3 (2009-11-11)

This release is NOT backward compatible with the previous releases.

  The loaders do not take the cache and autoReload arguments anymore. Instead,
  the Twig_Environment class has two new options: cache and auto_reload.
  Upgrading your code means changing this kind of code:

      $loader = new Twig_Loader_Filesystem('/path/to/templates', '/path/to/compilation_cache', true);
      $twig = new Twig_Environment($loader);

  to something like this:

      $loader = new Twig_Loader_Filesystem('/path/to/templates');
      $twig = new Twig_Environment($loader, array(
        'cache' => '/path/to/compilation_cache',
        'auto_reload' => true,
      ));

 * deprecated the "items" filter as it is not needed anymore
 * made cache and auto_reload options of Twig_Environment instead of arguments of Twig_Loader
 * optimized template loading speed
 * removed output when an error occurs in a template and render() is used
 * made major speed improvements for loops (up to 300% on even the smallest loops)
 * added properties as part of the sandbox mode
 * added public properties support (obj.item can now be the item property on the obj object)
 * extended set tag to support expression as value ({% set foo as 'foo' ~ 'bar' %} )
 * fixed bug when \ was used in HTML

* 0.9.2 (2009-10-29)

 * made some speed optimizations
 * changed the cache extension to .php
 * added a js escaping strategy
 * added support for short block tag
 * changed the filter tag to allow chained filters
 * made lexer more flexible as you can now change the default delimiters
 * added set tag
 * changed default directory permission when cache dir does not exist (more secure)
 * added macro support
 * changed filters first optional argument to be a Twig_Environment instance instead of a Twig_Template instance
 * made Twig_Autoloader::autoload() a static method
 * avoid writing template file if an error occurs
 * added $ escaping when outputting raw strings
 * enhanced some error messages to ease debugging
 * fixed empty cache files when the template contains an error

* 0.9.1 (2009-10-14)

  * fixed a bug in PHP 5.2.6
  * fixed numbers with one than one decimal
  * added support for method calls with arguments ({{ foo.bar('a', 43) }})
  * made small speed optimizations
  * made minor tweaks to allow better extensibility and flexibility

* 0.9.0 (2009-10-12)

 * Initial release<|MERGE_RESOLUTION|>--- conflicted
+++ resolved
@@ -1,10 +1,7 @@
 * 1.7.0 (2012-XX-XX)
 
-<<<<<<< HEAD
  * added an error when defining two blocks with the same name in a template
-=======
  * added the preserve_safety option for filters
->>>>>>> 0cbf5a00
  * fixed a PHP notice when trying to access a key on a non-object/array variable
  * enhanced error reporting when the template file is an instance of SplFileInfo
  * added Twig_Environment::mergeGlobals()
